--- conflicted
+++ resolved
@@ -1,5 +1,3 @@
-<<<<<<< HEAD
-=======
 # Byte-compiled / optimized / DLL files
 __pycache__/
 *.py[cod]
@@ -7,7 +5,6 @@
 # Distribution / packaging
 *.egg-info/
 
->>>>>>> 7930ecd4
 # User-specific stuff
 .idea/**/workspace.xml
 .idea/**/tasks.xml
