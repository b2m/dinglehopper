--- conflicted
+++ resolved
@@ -4,9 +4,6 @@
 uniseg
 numpy
 colorama
-<<<<<<< HEAD
-=======
 MarkupSafe
->>>>>>> 5aa74e83
 ocrd >= 1.0.0b15
 attrs